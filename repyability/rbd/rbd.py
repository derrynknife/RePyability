from collections import defaultdict
from copy import copy
from itertools import combinations
from typing import Any, Collection, Hashable, Iterable, Iterator
from warnings import warn

import networkx as nx
import numpy as np
import surpyval as surv
from numpy.typing import ArrayLike

from .helper_classes import PerfectReliability, PerfectUnreliability
from .min_cut_sets import min_cut_sets


class RBD:
    # TODO: Implement these
    # Finding cut-sets:
    # https://www.degruyter.com/document/doi/10.1515/9783110725599-007/html?lang=en

    def __init__(
        self,
        nodes: dict[Any, Any],
        reliability: dict[Any, Any],
        edges: Iterable[tuple[Hashable, Hashable]],
        mc_samples: int = 10_000,
    ):
        """Creates and returns a Reliability Block Diagram object.

        Parameters
        ----------
        nodes : dict[Any, Any]
            A dictionary of node names as keys and their component
            names as values (which map to the keys in the reliability
            dict), except for the the input and output nodes which need string
            values `"input_node"` and `"output_node"` respectively
        reliability : dict[Any, Any]
            A dictionary of all non-input-output components names as keys
            with their SurPyval reliability distributions as values
        edges : Iterable[tuple[Hashable, Hashable]]
            The collection of node edges, e.g. [(1, 2), (2, 3)] would
            correspond to the edges 1-2 and 2-3
        mc_samples : int, optional
            TODO, by default 10_000

        Raises
        ------
        ValueError
            A node is not in the node list or edge list
        """

        # Create RBD graph
        G = nx.DiGraph()
        G.add_edges_from(edges)
        self.G = G

        # Copy the components and nodes
        reliability = copy(reliability)
        nodes = copy(nodes)

        # Look through all the nodes.
        visited_nodes = set()
        for node in nodes.keys():
            if not G.has_node(node):
                raise ValueError("Node {} not in edge list".format(node))
            visited_nodes.add(node)
            if nodes[node] == "input_node":
                self.input_node = node
                reliability[node] = PerfectReliability
            elif nodes[node] == "output_node":
                self.output_node = node
                reliability[node] = PerfectReliability

        nodes.pop(self.input_node)
        nodes.pop(self.output_node)
        self.in_or_out = [self.input_node, self.output_node]

        # Create a components to nodes dictionary for efficient sf() lookup
        self.components_to_nodes: dict[Any, set] = defaultdict(set)
        for node, component in nodes.items():
            self.components_to_nodes[component].add(node)

        # Check that all nodes in graph were in the nodes list.
        for n in G.nodes:
            if n not in visited_nodes:
                raise ValueError("Node {} not in nodes list".format(n))

        new_models = {}
        for k, v in reliability.items():
            if type(v) == list:
                sim = 0
                for model in v:
                    sim += model.random(mc_samples)

                new_models[k] = surv.KaplanMeier.fit(sim)

        # This will override the existing list with Non-Parametric
        # models
        reliability = {**reliability, **new_models}

        self.reliability = reliability
        self.nodes = nodes

    def get_all_path_sets(self) -> Iterator[list[Hashable]]:
        """Gets all path sets from input_node to output_node

        Really just wraps networkx.all_simple_paths(). This is an expensive
        operation, so be careful using for very large RBDs.

        Returns
        -------
        Iterator[list[Hashable]]
            The iterator of paths
        """
        return nx.all_simple_paths(
            self.G, source=self.input_node, target=self.output_node
        )

    def get_min_path_sets(
        self, include_in_out_nodes=True
    ) -> set[tuple[Hashable, ...]]:
        """Gets the minimal path-sets of the RBD

        Parameters
        ----------
        include_in_out_nodes : bool, optional
            If false, excludes the input and output nodes
            in the path tuples, by default True

        Returns
        -------
        set[tuple[Hashable, ...]]
            The set of minimal path-sets
        """
        # What differentiates all path sets and minimal path sets is
        # minimal path sets cannot be further reduced by removing components
        # from path. Recall a path set is a set of components (really a path)
        # which if working ensure the system is working.

        # So (brute-force) strategy could be just get all the simple paths from
        # get_all_path_sets() that cannot be reduced.

        # Get all path sets as a list
        all_path_sets = list(self.get_all_path_sets())

        # A path can be reduced when the system is still working after removing
        # any node on that path.
        # Ultimately, every non-minimal path set has a subset that is a minimal
        # path set, so we can just check for every path set if it has a subset,
        # if it doesn't then it is a minimal path-set.

        ret_set: set[tuple[Hashable, ...]] = set()

        # We're not done until all_path_sets is completely empty
        # since every iteration we're either finding a path-set to be minimal,
        # thereby adding it to ret_set and removing it from all_path_sets,
        # OR we're finding the path-set to be non-minimal and removing it
        # from all_path_sets
        while all_path_sets:
            # Get first path-set in all_path_sets
            path_set = all_path_sets[0]

            # Assume it is a minimal path-set
            is_minimal_path_set = True

            # Compare to all other path-sets
            for other_path_set in all_path_sets.copy()[1:]:
                # If path_set is a subset of other_path_set then other_path_set
                # is not a minimal path-set, so we can remove it from
                # all_path_sets and prevent any further consideration of it
                if set(path_set).issubset(set(other_path_set)):
                    all_path_sets.remove(other_path_set)

                # If path_set is a superset of other_path_set then path_set
                # is not a minimal path-set so we can remove it from
                # all_path_sets and move on to the next iteration
                elif set(path_set).issuperset(set(other_path_set)):
                    all_path_sets.remove(path_set)
                    is_minimal_path_set = False
                    break

            # If is_minimal_path_set is still True then we can add path_set
            # to ret_set, and remove it from path_set
            if is_minimal_path_set:
                # If include_in_out_nodes is set to false, remove the input
                # and output nodes
                if not include_in_out_nodes:
                    path_set.remove(self.input_node)
                    path_set.remove(self.output_node)

                # Finally add the path_set as a tuple to the return set
                ret_set.add(tuple(path_set))
                all_path_sets.remove(path_set)

        return ret_set

    def get_min_cut_sets(self) -> set[frozenset[Hashable]]:
        """
        Returns the set of frozensets of minimal cut sets of the RBD. The outer
        set contains the frozenset of nodes. frozensets were used so the inner
        set elements could be hashable.
        """
        return min_cut_sets(self.G, self.input_node, self.output_node)

    def sf(
        self,
        x: ArrayLike,
        working_nodes: Collection[Hashable] = [],
        broken_nodes: Collection[Hashable] = [],
        working_components: Collection[Hashable] = [],
        broken_components: Collection[Hashable] = [],
    ) -> np.ndarray:
        """Returns the system reliability for time/s x.

        Parameters
        ----------
        x : ArrayLike
            Time/s as a number or iterable
        working_nodes : Collection[Hashable], optional
            Marks these nodes as perfectly reliable, by default []
        broken_nodes : Collection[Hashable], optional
            Marks these nodes as perfectly unreliable, by default []
        working_components : Collection[Hashable], optional
            Marks these components as perfectly reliable, by default []
        broken_components : Collection[Hashable], optional
            Marks these components as perfectly unreliable, by default []

        Returns
        -------
        np.ndarray
            Reliability values for all nodes at all times x

        Raises
        ------
        ValueError
            - RBD not correctly structured
            - Working/broken node/component inconsistency (a component or node
              is supplied more than once to any of working_nodes, broken_nodes,
              working_components, broken_components)
        """

        if not self.check_rbd_structure():
            raise ValueError(
                "RBD not correctly structured, add edges or nodes \
                to create correct structure."
            )

        # Check for any node/component argument inconsistency
        argument_nodes: set[object] = set()
        argument_nodes.update(working_nodes)
        argument_nodes.update(broken_nodes)
        number_of_arg_comp_nodes = 0
        for comp in working_components:
            argument_nodes.update(self.components_to_nodes[comp])
            number_of_arg_comp_nodes += len(self.components_to_nodes[comp])
        for comp in broken_components:
            argument_nodes.update(self.components_to_nodes[comp])
            number_of_arg_comp_nodes += len(self.components_to_nodes[comp])
        if len(argument_nodes) != (
            len(working_nodes) + len(broken_nodes) + number_of_arg_comp_nodes
        ):
            working_comps_nodes = [
                (comp, self.components_to_nodes[comp])
                for comp in working_components
            ]
            broken_comps_nodes = [
                (comp, self.components_to_nodes[comp])
                for comp in broken_components
            ]

            raise ValueError(
                f"Node/component inconsistency provided. i.e. you have \
                provided sf() with working/broken nodes (or respective \
                components) more than once in the arguments.\n \
                Supplied:\n\
                working_nodes: {working_nodes}\n\
                broken_nodes: {broken_nodes}\n\
                (working_components, their_nodes): {working_comps_nodes}\n\
                (broken_components, their_nodes): {broken_comps_nodes}\n"
            )

        # Turn node iterables into sets for O(1) lookup later
        working_nodes = set(working_nodes)
        broken_nodes = set(broken_nodes)

        # Per Note 3 from "UNIT 16 RELIABILITY EVALUATION OF COMPLEX SYSTEMS"
        # (https://egyankosh.ac.in/bitstream/123456789/35170/1/Unit-16.pdf),
        # you should:
        # - Apply the cut set method with only first order terms if
        #   marginal error is tolerable, and components have high reliability
        #   ?TODO: test whether indeed quicker?
        # - Or if you want to use all terms, then apply either the tie set or
        #   cut set method depending on which has less sets for the system,
        #   and thus less calculation
        #   (typically cut sets)
        #
        # At the moment, only the tie set method is implemented.

        x = np.atleast_1d(x)

        # Get all path sets
        paths = list(self.get_all_path_sets())
        num_paths = len(paths)

        # Cache all component reliabilities for efficiency
        comp_rel_cache_dict: dict[Hashable, np.ndarray] = {}
        for comp in self.reliability:
            if comp in working_components:
                comp_rel_cache_dict[comp] = PerfectReliability().sf(x)
            elif comp in broken_components:
                comp_rel_cache_dict[comp] = PerfectUnreliability().sf(x)
            else:
                comp_rel_cache_dict[comp] = self.reliability[comp].sf(x)
        # We'll just add the two 'perfect component reliabilities' to this dict
        # while we're at it, since they'll be used in lookup later
        comp_rel_cache_dict["PerfectReliability"] = PerfectReliability().sf(x)
        comp_rel_cache_dict[
            "PerfectUnreliability"
        ] = PerfectUnreliability().sf(x)

        # Perform intersection calculation, which isn't as simple as summating
        # in the case of mutual non-exclusivity
        # i is the 'level' of the intersection calc
        system_rel = np.zeros_like(x)  # Return array
        for i in range(1, num_paths + 1):
            # Get tie-set combinations for level i
            tieset_combs = combinations(paths, i)

            # Calculate the reliability of each level combination
            # Making sure to not multiply a components' reliability twice
            level_sum = np.zeros_like(x)
            for tieset_comb in tieset_combs:
                # Make a set of components out of the node path/tieset
                s = set()
                for path in tieset_comb:
                    for node in path:
                        if node in self.in_or_out:
                            continue
                        # Node working/broken takes precedence over
                        # the components reliability
                        if node in working_nodes:
                            s.add("PerfectReliability")
                        elif node in broken_nodes:
                            s.add("PerfectUnreliability")
                        else:
                            s.add(self.nodes[node])  # Add component name

                # Now calculate the tieset reliability
                tieset_rel = np.ones_like(x)
                for comp in s:
                    comp_rel = comp_rel_cache_dict[comp]
                    tieset_rel = tieset_rel * comp_rel

                # Now add the tieset reliability to the level sum
                level_sum = level_sum + tieset_rel

            # Finally add/subtract the level sum to/from the system_rel if the
            # level is even/odd
            if i % 2 == 1:
                system_rel = system_rel + level_sum
            else:
                system_rel = system_rel - level_sum

        return system_rel

    def ff(self, x: ArrayLike, *args, **kwargs) -> np.ndarray:
        """Returns the system unreliability for time/s x.

        Parameters
        ----------
        x : ArrayLike
            Time/s as a number or iterable
        *args, **kwargs :
            Any sf() arguments

        Returns
        -------
        np.ndarray
            Uneliability values for all nodes at all times x
        """
        return 1 - self.sf(x, *args, **kwargs)

    def check_rbd_structure(self):
        has_circular_dependency = not nx.is_directed_acyclic_graph(self.G)
        node_degrees = defaultdict(lambda: defaultdict(int))

        for edge in self.G.edges:
            source, target = edge
            node_degrees[source]["out"] += 1
            node_degrees[target]["in"] += 1

        input_nodes = [n for k, n in node_degrees.items() if n["in"] == 0]
        output_nodes = [n for k, n in node_degrees.items() if n["out"] == 0]
        has_node_with_no_input = len(input_nodes) != 1
        has_node_with_no_output = len(output_nodes) != 1
        if not any(
            [
                has_circular_dependency,
                has_node_with_no_input,
                has_node_with_no_output,
            ]
        ):

            self.rbd_structural_errors = None
            return True
        else:
            self.rbd_structural_errors = {
                "has_circular_dependency": has_circular_dependency,
                "has_node_with_no_input": has_node_with_no_input,
                "has_node_with_no_output": has_node_with_no_output,
            }
            return False

    # Importance measures
    # https://www.ntnu.edu/documents/624876/1277590549/chapt05.pdf/82cd565f-fa2f-43e4-a81a-095d95d39272
    def birnbaum_importance(self, x: ArrayLike) -> dict[Any, float]:
        """Returns the Birnbaum measure of importance for all nodes.

        Note: Birnbaum's measure of importance assumes all nodes are
        independent. If the RBD called on has two or more nodes associated
        with the same component then a UserWarning is raised.

        Parameters
        ----------
        x : ArrayLike
            Time/s as a number or iterable

        Returns
        -------
        dict[Any, float]
            Dictionary with node names as keys and Birnbaum importances as
            values
        """
        for component, node_set in self.components_to_nodes.items():
            if len(node_set) > 1:
                warn(
                    f"Birnbaum's measure of importance assumes nodes are \
                     dependent, but nodes {node_set} all depend on the same \
                     component '{component}."
                )

        node_importance = {}
        for node in self.nodes.keys():
            working = self.sf(x, working_nodes=[node])
            failing = self.sf(x, broken_nodes=[node])
            node_importance[node] = working - failing
        return node_importance

    # TODO: update all importance measures to allow for component as well
    def improvement_potential(self, x: ArrayLike) -> dict[Any, float]:
        """Returns the improvement potential of all nodes.

        Parameters
        ----------
        x : ArrayLike
            Time/s as a number or iterable

        Returns
        -------
        dict[Any, float]
            Dictionary with node names as keys and improvement potentials as
            values
        """
        node_importance = {}
        for node in self.nodes.keys():
            working = self.sf(x, working_nodes=[node])
            as_is = self.sf(x)
            node_importance[node] = working - as_is
        return node_importance

    def risk_achievement_worth(self, x: ArrayLike) -> dict[Any, float]:
        """Returns the RAW importance per Modarres & Kaminskiy. That is RAW_i =
        (unreliability of system given i failed) /
        (nominal system unreliability).

        Parameters
        ----------
        x : ArrayLike
            Time/s as a number or iterable

        Returns
        -------
        dict[Any, float]
            Dictionary with node names as keys and RAW importances as values
        """
        node_importance = {}
        system_ff = self.ff(x)
        for node in self.nodes.keys():
            failing = self.ff(x, broken_nodes=[node])
            node_importance[node] = failing / system_ff
        return node_importance

    def risk_reduction_worth(self, x: ArrayLike) -> dict[Any, float]:
        """Returns the RRW importance per Modarres & Kaminskiy. That is RRW_i =
        (nominal unreliability of system) /
        (unreliability of system given i is working).

        Parameters
        ----------
        x : ArrayLike
            Time/s as a number or iterable

        Returns
        -------
        dict[Any, float]
            Dictionary with node names as keys and RRW importances as values
        """
        node_importance = {}
        system_ff = self.ff(x)
        for node in self.nodes.keys():
            working = self.ff(x, working_nodes=[node])
            node_importance[node] = system_ff / working
        return node_importance

    def criticality_importance(self, x: ArrayLike) -> dict[Any, float]:
        """Returns the criticality importance of all nodes at time/s x.

        Parameters
        ----------
        x : int | float | Iterable[int  |  float]
            Time/s as a number or iterable

        Returns
        -------
        dict[Any, float]
            Dictionary with node names as keys and criticality importances as
            values
        """
        bi = self.birnbaum_importance(x)
        node_importance = {}
        system_sf = self.sf(x)
        for node in self.nodes.keys():
            node_sf = self.reliability[self.nodes[node]].sf(x)
            node_importance[node] = bi[node] * node_sf / system_sf
        return node_importance

    def fussel_vesely(
        self, x: ArrayLike, fv_type: str = "c"
    ) -> dict[Any, np.ndarray]:
        """Calculate Fussel-Vesely importance of all components at time/s x.

        Briefly, the Fussel-Vesely importance measure for node i =
        (sum of probabilities of cut-sets including node i occuring/failing) /
        (the probability of the system failing).

        Typically this measure is implemented using cut-sets as mentioned
        above, although the measure can be implemented using path-sets. Both
        are implemented here.

        fv_type dictates the method:
            "c" - cut-set
            "p" - path-set

        Parameters
        ----------
        x : ArrayLike
            Time/s as a number or iterable
        fv_type : str, optional
            Dictates the method of calculation, 'c' = cut-set and
            'p' = path-set, by default "c"

        Returns
        -------
        dict[Any, np.ndarray]
            Dictionary with node names as keys and fussel-vessely importances
            as values

        Raises
        ------
        ValueError
            TODO
        NotImplementedError
            TODO
        """
        # Get node-sets based on what method was requested
        if fv_type == "c":
            node_sets = self.get_min_cut_sets()
        elif fv_type == "p":
            node_sets = {
                frozenset(path_set)
                for path_set in self.get_min_path_sets(
                    include_in_out_nodes=False
                )
            }
        else:
            raise ValueError(
                f"fv_type must be either 'c' (cut-set) or 'p' (path-set), \
                fv_type={fv_type} was given."
            )

        # Ensure time is a numpy array
        x = np.atleast_1d(x)

        # Get system unreliability, this will be the denominator for all node
        # importance calcs
        system_unreliability = self.ff(x)

        # The return dict
        node_importance: dict[Any, np.ndarray] = {}

        # Cache the component reliabilities for efficiency
        rel_dict = {}
        for component in self.reliability.keys():
            # TODO: make log
            # Calculating reliability in the log-domain though so the
            # components' reliability can be added avoid possible underflow
            rel_dict[component] = self.reliability[component].ff(x)

        # For each node,
        for node in self.nodes.keys():
            # Sum up the probabilities of the node_sets containing the node
            # from failing
            node_fv_numerator = 0
            for node_set in node_sets:
                if node not in node_set:
                    continue
                node_set_fail_prob = 1
                # Take only the independent components in that node-set, i.e.
                # don't multiply the same component twice in a node-set
                components_in_node_set = {
                    self.nodes[fail_node] for fail_node in node_set
                }
                for component in components_in_node_set:
                    node_set_fail_prob *= rel_dict[component]
                node_fv_numerator += node_set_fail_prob

            node_importance[node] = node_fv_numerator / system_unreliability

<<<<<<< HEAD
        return node_importance


class RepairableRBD(RBD):
    def __init__(
        self,
        nodes: dict[Any, Any],
        reliability: dict[Any, Any],
        repair: dict[Any, Any],
        edges: Iterable[tuple[Hashable, Hashable]],
        mc_samples: int = 10_000,
    ):
        super().__init__(nodes, reliability, edges, mc_samples)
        self.repair = copy(repair)

    def compile_bdd(self) -> dict:
        # Need to create the bdd from min path sets

        # Format for BDD
        # Find first node using:
        # - Most common node?
        # - Least common node?
        # - most "bisecting" node?...
        """
        bdd = {
            1: {1: 2, 0: False},
            2: {1: True, 0: False}
        }
        """

        # Need to set the first node of the BDD
        self.first_bdd_node = 0
        # Pretend output
        self.bdd = {0: True}
        return {}

    def working(self, status: dict[Any, int]) -> bool:
        """Returns a boolean as to whether the system is working given the 
        status of the nodes given by `status`

        Parameters
        ----------
        status : dict[Any, int]
            Dictionary of node designator with an int value of it's stauts. 0 
            for broken, 1 for working.

        Returns
        -------
        bool
            boolean of whether the system is functioning or not.
        """
        return self.is_working_from_node(self.first_bdd_node, status)

    def is_working_from_node(self, node, status):
        val = self.bdd[node][status[node]]
        if type(val) == bool:
            return val
        else:
            return is_working(val, status)

    def availability(self, T, N=10_000) -> tuple:

        agg_timeline = defaultdict(lambda: 0)
        for i in range(N):
            pq = PriorityQueue()
            t = 0
            node_status = {}
            # Set system condition at zero to working
            agg_timeline[0] += 1
            system_status = 1

            for k in self.components.keys():
                node_status[k] = 0
                # Take random event for failure from each node.
                t_initial = self.components[k].random(1).item()
                # Only add to priority queue if necessary
                # i.e. if the event will happen in the simulation window
                if t_initial < T:
                    node = Event(t_initial, k, 0)
                    pq.put(node)

            while not pq.empty():
                event = pq.get()
                new_t = event.time

                if new_t > T:
                    # Add zero since nothing will have changed since last event
                    agg_timeline[T] += 0
                    break
                else:
                    # Replace with BDD solution commented out below
                    new_system_status = 1 - system_status
                    # Uncomment the below when working
                    # new_system_status = self.working(node_status)
                    if new_system_status != system_status:
                        if new_system_status == 0:
                            agg_timeline[new_t] -= 1
                        else:
                            agg_timeline[new_t] += 1
                        
                        system_status = new_system_status

                    # set_node to new status
                    node_status[event.node] = event.status

                    if event.status == 0:
                        dist = self.repair[event.node]
                    elif event.status == 1:
                        dist = self.components[event.node]
                    
                    # Create a new event an put it into the queue
                    new_event = Event(new_t + dist.random(1).item(), event.node, 1 - event.status)
                    pq.put(new_event)

        tl = np.array(list(agg_timeline.items()))
        tl = tl[tl[:, 0].argsort()]
        tl[:, 1] = tl[:, 1].cumsum()
        # Get tha availability by dividing the cumsum by the number of sims.
        tl[:, 1] = tl[:, 1] / N

        x, a = tl[:, 0], tl[:, 1]

        return x, a
=======
        return node_importance
>>>>>>> d0e6778e
<|MERGE_RESOLUTION|>--- conflicted
+++ resolved
@@ -626,7 +626,6 @@
 
             node_importance[node] = node_fv_numerator / system_unreliability
 
-<<<<<<< HEAD
         return node_importance
 
 
@@ -749,7 +748,4 @@
 
         x, a = tl[:, 0], tl[:, 1]
 
-        return x, a
-=======
-        return node_importance
->>>>>>> d0e6778e
+        return x, a