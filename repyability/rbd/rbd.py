--- conflicted
+++ resolved
@@ -35,13 +35,8 @@
         Parameters
         ----------
         nodes : dict[Any, Any]
-<<<<<<< HEAD
-            A dictionary of node names as keys and their component
-            names as values (which map to the keys in the reliability
-=======
             A dictionary of node names as keys and their respective component
             names as values (which map to the components in the reliability
->>>>>>> 2116c92f
             dict), except for the the input and output nodes which need string
             values `"input_node"` and `"output_node"` respectively
         reliability : dict[Any, Any]
@@ -88,17 +83,11 @@
             # defaults the type to "node")
             if nodes[node] == "input_node":
                 self.input_node = node
-<<<<<<< HEAD
-                reliability[node] = PerfectReliability
-            elif nodes[node] == "output_node":
-                self.output_node = node
-=======
                 self.G.nodes[node]["type"] = "input_node"
                 reliability[node] = PerfectReliability
             elif nodes[node] == "output_node":
                 self.output_node = node
                 self.G.nodes[node]["type"] = "output_node"
->>>>>>> 2116c92f
                 reliability[node] = PerfectReliability
 
         nodes.pop(self.input_node)
@@ -295,13 +284,8 @@
                 comp_rel_cache_dict[comp] = PerfectUnreliability().sf(x)
             else:
                 comp_rel_cache_dict[comp] = self.reliability[comp].sf(x)
-<<<<<<< HEAD
         # We'll just add the two 'perfect component reliabilities' to this dict
         # while we're at it, since they'll be used in lookup later
-=======
-        # We'll just add the two 'perfect components' to this dict while
-        # we're at it, since they'll be used in lookup later
->>>>>>> 2116c92f
         comp_rel_cache_dict["PerfectReliability"] = PerfectReliability().sf(x)
         comp_rel_cache_dict[
             "PerfectUnreliability"
