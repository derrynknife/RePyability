from collections import defaultdict
from copy import copy
<<<<<<< HEAD
from itertools import combinations
from typing import Any, Callable, Collection, Hashable, Iterable, Iterator
=======
from itertools import combinations, product
from typing import Any, Collection, Hashable, Iterable, Iterator
>>>>>>> a19efccf
from warnings import warn

import networkx as nx
import numpy as np
import surpyval as surv
from numpy.typing import ArrayLike

from repyability.rbd.min_path_sets import min_path_sets
from repyability.rbd.rbd_graph import RBDGraph

from .helper_classes import PerfectReliability, PerfectUnreliability
<<<<<<< HEAD
from .min_cut_sets import min_cut_sets
from .rbd_args_check import (
    check_rbd_node_args_complete,
    check_sf_node_component_args_consistency,
)
=======
from .rbd_args_check import check_rbd_node_args_complete
>>>>>>> a19efccf


class RBD:
    def __init__(
        self,
        nodes: dict[Any, Any],
        reliability: dict[Any, Any],
        edges: Iterable[tuple[Hashable, Hashable]],
        k: dict[Any, int] = {},
        mc_samples: int = 10_000,
    ):
        """Creates and returns a Reliability Block Diagram object.

        Parameters
        ----------
        nodes : dict[Any, Any]
            A dictionary of node names as keys and their respective component
            names as values (which map to the components in the reliability
            dict), except for the the input and output nodes which need string
            values `"input_node"` and `"output_node"` respectively
        reliability : dict[Any, Any]
            A dictionary of all non-input-output components names as keys
            with their SurPyval reliability distributions as values
        edges : Iterable[tuple[Hashable, Hashable]]
            The collection of node edges, e.g. [(1, 2), (2, 3)] would
            correspond to the edges 1-2 and 2-3
        components : dict[Any, Any]
            A dictionary of all non-input-output components names as keys
            with their SurPyval distribution as values
        k : dict[Any, int]
            A dictionary mapping nodes to k-out-of-n (koon) values, by default
            {}, by default all nodes koon values are 1
        mc_samples : int, optional
            TODO, by default 10_000

        Raises
        ------
        ValueError
            A node is not in the node list or edge list
        """

        # Check args are complete, will raise ValueError if not
        check_rbd_node_args_complete(nodes, reliability, edges)

        # Create RBD graph
        G = RBDGraph()
        G.add_edges_from(edges)
        self.G = G

        # Set the node k values (k-out-of-n)
        for node, k_val in k.items():
            G.nodes[node]["k"] = k_val

        # Copy the components and nodes
        reliability = copy(reliability)
        nodes = copy(nodes)

        # Look through all the nodes.
        visited_nodes = set()
        for node in nodes.keys():
            visited_nodes.add(node)

            # Set node attribute dict types if input/output
            # (if neither input/output no need to do anything, RBDGraph
            # defaults the type to "node")
            if nodes[node] == "input_node":
                self.input_node = node
                self.G.nodes[node]["type"] = "input_node"
                reliability[node] = PerfectReliability
            elif nodes[node] == "output_node":
                self.output_node = node
                self.G.nodes[node]["type"] = "output_node"
                reliability[node] = PerfectReliability

        nodes.pop(self.input_node)
        nodes.pop(self.output_node)
        self.in_or_out = [self.input_node, self.output_node]

        # Create a components to nodes dictionary for efficient sf() lookup
        self.components_to_nodes: dict[Any, set] = defaultdict(set)
        for node, component in nodes.items():
            self.components_to_nodes[component].add(node)

        # Check that all nodes in graph were in the nodes list.
        for n in G.nodes:
            if n not in visited_nodes:
                raise ValueError("Node {} not in nodes list".format(n))

        new_models = {}
        for k, v in reliability.items():
            if type(v) == list:
                sim = 0
                for model in v:
                    sim += model.random(mc_samples)

                new_models[k] = surv.KaplanMeier.fit(sim)

        # This will override the existing list with Non-Parametric
        # models
        reliability = {**reliability, **new_models}

        self.reliability = reliability
        self.nodes = nodes

        # Finally, check valid RBD structure
        if not self.is_valid_RBD_structure():
            raise ValueError(
                "RBD not correctly structured. Errors: \n"
                + f"{self.rbd_structural_errors}"
            )

    def get_all_path_sets(self) -> Iterator[list[Hashable]]:
        """Gets all path sets from input_node to output_node

        Really just wraps networkx.all_simple_paths(). This is an expensive
        operation, so be careful using for very large RBDs.

        Returns
        -------
        Iterator[list[Hashable]]
            The iterator of paths
        """
        return nx.all_simple_paths(
            self.G, source=self.input_node, target=self.output_node
        )

    def get_min_path_sets(
        self, include_in_out_nodes=True
    ) -> set[frozenset[Hashable]]:
        """Gets the minimal path-sets of the RBD

        Parameters
        ----------
        include_in_out_nodes : bool, optional
            If false, excludes the input and output nodes
            in the return, by default True

        Returns
        -------
        set[frozenset[Hashable]]
            The set of minimal path-sets
        """
        # Run min_path_sets() but convert all the inner sets to frozensets
        # and remove the input/output nodes if requested
        ret_set = set()

        for min_path_set in min_path_sets(
            rbd_graph=self.G,
            curr_node=self.output_node,
            solns={},
        ):
            if not include_in_out_nodes:
                min_path_set.remove(self.input_node)
                min_path_set.remove(self.output_node)
            ret_set.add(frozenset(min_path_set))

        return ret_set

    def get_min_cut_sets(self) -> set[frozenset[Hashable]]:
        """
        Returns the set of frozensets of minimal cut sets of the RBD. The outer
        set contains the frozenset of nodes. frozensets were used so the inner
        set elements could be hashable.
        """
        path_sets = self.get_min_path_sets(include_in_out_nodes=False)

        # Gets the cartesian product across pathsets
        prods = product(*path_sets)

        # We need to remove duplicate nodes in the products to get the cutsets,
        # and discard empty products
        cut_sets = [frozenset(prod) for prod in prods if prod]

        min_cut_sets: list[frozenset] = []

        # Now only insert if minimal, removing any superset (non-minimal)
        # cutsets are encountered
        for cut_set in cut_sets:
            is_minimal_cut_set = True
            for other_cut_set in min_cut_sets.copy():
                if cut_set.issuperset(other_cut_set):
                    is_minimal_cut_set = False
                    break
                if cut_set.issubset(other_cut_set):
                    min_cut_sets.remove(other_cut_set)

            if is_minimal_cut_set:
                min_cut_sets.append(cut_set)

        return set(min_cut_sets)

    def sf(
        self,
        x: ArrayLike,
        working_nodes: Collection[Hashable] = [],
        broken_nodes: Collection[Hashable] = [],
        working_components: Collection[Hashable] = [],
        broken_components: Collection[Hashable] = [],
        method: str = "c",
        approx: bool = False,
    ) -> np.ndarray:
        """Returns the system reliability for time/s x.

        Parameters
        ----------
        x : ArrayLike
            Time/s as a number or iterable
        working_nodes : Collection[Hashable], optional
            Marks these nodes as perfectly reliable, by default []
        broken_nodes : Collection[Hashable], optional
            Marks these nodes as perfectly unreliable, by default []
        working_components : Collection[Hashable], optional
            Marks these components as perfectly reliable, by default []
        broken_components : Collection[Hashable], optional
            Marks these components as perfectly unreliable, by default []
        method: str, optional
            Input either "c" or "p" for the function to use the cut set or
            path set methods respectively, by default "c". Both methods
            ultimately return the same results though.
        approx: bool, optional
            If true, only considers the first-order terms (w.r.t. the
            inclusion-exclusion principle), thereby reducing computation time.
            This approximation is only applicable to the cut set method
            (method="c"), a ValueError exception is raised if method="p" and
            approx=True. This approximation is typically sufficient for most
            use cases where reliabilities are close to 1. By default, False.

        Returns
        -------
        np.ndarray
            Reliability values for all nodes at all times x

        Raises
        ------
        ValueError
            - Working/broken node/component inconsistency (a component or node
              is supplied more than once to any of working_nodes, broken_nodes,
              working_components, broken_components)
            - The path set method must not be used with approx=True, see approx
              arg description above
        """
        # Check for any node/component argument inconsistency
        check_sf_node_component_args_consistency(
            working_nodes,
            broken_nodes,
            working_components,
            broken_components,
            self.components_to_nodes,
        )

        # Check that path set method and approximation are not used together
        # (The approximation is only applicable to the cutset method)
        if method == "p" and approx:
            raise ValueError(
                "The path set method must not be used with \
                approx=True, see approx arg description in docstring."
            )

        # Turn node iterables into sets for O(1) lookup later
        working_nodes = set(working_nodes)
        broken_nodes = set(broken_nodes)

        # Per Note 3 from "UNIT 16 RELIABILITY EVALUATION OF COMPLEX SYSTEMS"
        # (https://egyankosh.ac.in/bitstream/123456789/35170/1/Unit-16.pdf),
        # you should:
        # - Apply the cut set method with only first order terms if
        #   marginal error is tolerable, and components have high reliability
        # - Or if you want to use all terms, then apply either the tie set or
        #   cut set method depending on which has less sets for the system,
        #   and thus less calculation
        #   (typically cut sets)

        x = np.atleast_1d(x)

        # To use the same code for both the tieset and cutset methods, the
        # reliability/unreliability is abstracted away to just probability()
        # Also, note path/cut sets are no longer mentioned, but rather referred
        # to as 'node sets'
        # This is because for the path set method: R = P(MPS1 U MPS2 U ...)
        # (where MPS = minimal path set), whilst for the cut set method:
        # Q = 1 - R = P(MCS1 U MCS2 U ...), so the inclusion-exclusion
        # principle is the same for both, it's just that for the cut set method
        # we have to return = 1 - (result from inclusion-exclusion procedure)

        probability: Callable
        if method == "p":

            def probability(distribution):
                return distribution.sf(x)

        else:
            # method == "c"
            def probability(distribution):
                return distribution.ff(x)

        # Get all node sets (path sets for method="p" and cut sets for
        # method="c")
        node_sets: set[frozenset]
        if method == "p":
            node_sets = self.get_min_path_sets()
        else:
            # method == "c"
            node_sets = self.get_min_cut_sets()

        num_node_sets = len(node_sets)

        # Cache all component probabilities for efficiency
        comp_prob_cache_dict: dict[Hashable, np.ndarray] = {}
        for comp in self.reliability:
            if comp in working_components:
                comp_prob_cache_dict[comp] = probability(PerfectReliability())
            elif comp in broken_components:
                comp_prob_cache_dict[comp] = probability(
                    PerfectUnreliability()
                )
            else:
                comp_prob_cache_dict[comp] = probability(
                    self.reliability[comp]
                )

        # We'll just add the two 'perfect component probabilities' to this dict
        # while we're at it, since they'll be used in lookup later
        comp_prob_cache_dict["PerfectReliability"] = probability(
            PerfectReliability()
        )
        comp_prob_cache_dict["PerfectUnreliability"] = probability(
            PerfectUnreliability()
        )

        # Perform intersection calculation, which isn't as simple as summating
        # in the case of mutual non-exclusivity
        # i is the 'level' of the intersection calc
        # This is really just applying the inclusion-exclusion principle
        system_prob = np.zeros_like(x)  # Return array

        for i in range(1, num_node_sets + 1):
            # Get node set combinations for level i
            node_set_combs = combinations(node_sets, i)

            # Calculate the probability of each level combination
            # Making sure to not multiply a components' probability twice
            level_sum = np.zeros_like(x)
            for node_set_comb in node_set_combs:
                # Make a set of components out of the node path/tieset
                s = set()
                for path in node_set_comb:
                    for node in path:
                        if node in self.in_or_out:
                            continue
                        # Node working/broken takes precedence over
                        # the components reliability
                        if node in working_nodes:
                            s.add("PerfectReliability")
                        elif node in broken_nodes:
                            s.add("PerfectUnreliability")
                        else:
                            s.add(self.nodes[node])  # Add component name

                # Now calculate the node set probability
                node_set_prob = np.ones_like(x)
                for comp in s:
                    comp_prob = comp_prob_cache_dict[comp]
                    node_set_prob = node_set_prob * comp_prob

                # Now add the node set probability to the level sum
                level_sum = level_sum + node_set_prob

            # Finally add/subtract the level sum to/from the system_prob if the
            # level is even/odd
            if i % 2 == 1:
                system_prob = system_prob + level_sum

                # If the approximation is requested, just break from the
                # inclusion-exclusion principle procedure after the first level
                if approx:
                    break
            else:
                system_prob = system_prob - level_sum

        # If cutset method is used, the above returns the unreliability,
        # so we just have to return = 1 - system_prob
        if method == "c":
            return 1 - system_prob

        # Otherwise for the pathset method it's already the reliability
        return system_prob

    def ff(self, x: ArrayLike, *args, **kwargs) -> np.ndarray:
        """Returns the system unreliability for time/s x.

        Parameters
        ----------
        x : ArrayLike
            Time/s as a number or iterable
        *args, **kwargs :
            Any sf() arguments

        Returns
        -------
        np.ndarray
            Uneliability values for all nodes at all times x
        """
        return 1 - self.sf(x, *args, **kwargs)

    def is_valid_RBD_structure(self) -> bool:
        """Returns False if invalid RBD structure

        Invalid RBD structure includes:
        - having cycles present
        - a non-input/output node having no in/out-nodes

        Returns
        -------
        bool
            True
        """
        has_circular_dependency = not nx.is_directed_acyclic_graph(self.G)
        node_degrees: dict = defaultdict(lambda: defaultdict(int))

        for edge in self.G.edges:
            source, target = edge
            node_degrees[source]["out"] += 1
            node_degrees[target]["in"] += 1

        input_nodes = [n for n in node_degrees.values() if n["in"] == 0]
        output_nodes = [n for n in node_degrees.values() if n["out"] == 0]
        has_node_with_no_input = len(input_nodes) != 1
        has_node_with_no_output = len(output_nodes) != 1
        if not any(
            [
                has_circular_dependency,
                has_node_with_no_input,
                has_node_with_no_output,
            ]
        ):

            self.rbd_structural_errors = None
            return True
        else:
            errors = ""
            if has_circular_dependency:
                errors += "- Has circular logic \n"
            if has_node_with_no_input:
                errors += "- Has nodes with no predecessor\n"
            if has_node_with_no_output:
                errors += "- Has nodes with no successor\n"
            self.rbd_structural_errors = errors
            return False

    # Importance measures
    # https://www.ntnu.edu/documents/624876/1277590549/chapt05.pdf/82cd565f-fa2f-43e4-a81a-095d95d39272
    def birnbaum_importance(self, x: ArrayLike) -> dict[Any, float]:
        """Returns the Birnbaum measure of importance for all nodes.

        Note: Birnbaum's measure of importance assumes all nodes are
        independent. If the RBD called on has two or more nodes associated
        with the same component then a UserWarning is raised.

        Parameters
        ----------
        x : ArrayLike
            Time/s as a number or iterable

        Returns
        -------
        dict[Any, float]
            Dictionary with node names as keys and Birnbaum importances as
            values
        """
        for component, node_set in self.components_to_nodes.items():
            if len(node_set) > 1:
                warn(
                    f"Birnbaum's measure of importance assumes nodes are \
                     dependent, but nodes {node_set} all depend on the same \
                     component '{component}."
                )

        node_importance = {}
        for node in self.nodes.keys():
            working = self.sf(x, working_nodes=[node])
            failing = self.sf(x, broken_nodes=[node])
            node_importance[node] = working - failing
        return node_importance

    # TODO: update all importance measures to allow for component as well
    def improvement_potential(self, x: ArrayLike) -> dict[Any, float]:
        """Returns the improvement potential of all nodes.

        Parameters
        ----------
        x : ArrayLike
            Time/s as a number or iterable

        Returns
        -------
        dict[Any, float]
            Dictionary with node names as keys and improvement potentials as
            values
        """
        node_importance = {}
        for node in self.nodes.keys():
            working = self.sf(x, working_nodes=[node])
            as_is = self.sf(x)
            node_importance[node] = working - as_is
        return node_importance

    def risk_achievement_worth(self, x: ArrayLike) -> dict[Any, float]:
        """Returns the RAW importance per Modarres & Kaminskiy. That is RAW_i =
        (unreliability of system given i failed) /
        (nominal system unreliability).

        Parameters
        ----------
        x : ArrayLike
            Time/s as a number or iterable

        Returns
        -------
        dict[Any, float]
            Dictionary with node names as keys and RAW importances as values
        """
        node_importance = {}
        system_ff = self.ff(x)
        for node in self.nodes.keys():
            failing = self.ff(x, broken_nodes=[node])
            node_importance[node] = failing / system_ff
        return node_importance

    def risk_reduction_worth(self, x: ArrayLike) -> dict[Any, float]:
        """Returns the RRW importance per Modarres & Kaminskiy. That is RRW_i =
        (nominal unreliability of system) /
        (unreliability of system given i is working).

        Parameters
        ----------
        x : ArrayLike
            Time/s as a number or iterable

        Returns
        -------
        dict[Any, float]
            Dictionary with node names as keys and RRW importances as values
        """
        node_importance = {}
        system_ff = self.ff(x)
        for node in self.nodes.keys():
            working = self.ff(x, working_nodes=[node])
            node_importance[node] = system_ff / working
        return node_importance

    def criticality_importance(self, x: ArrayLike) -> dict[Any, float]:
        """Returns the criticality importance of all nodes at time/s x.

        Parameters
        ----------
        x : int | float | Iterable[int  |  float]
            Time/s as a number or iterable

        Returns
        -------
        dict[Any, float]
            Dictionary with node names as keys and criticality importances as
            values
        """
        bi = self.birnbaum_importance(x)
        node_importance = {}
        system_sf = self.sf(x)
        for node in self.nodes.keys():
            node_sf = self.reliability[self.nodes[node]].sf(x)
            node_importance[node] = bi[node] * node_sf / system_sf
        return node_importance

    def fussel_vesely(
        self, x: ArrayLike, fv_type: str = "c"
    ) -> dict[Any, np.ndarray]:
        """Calculate Fussel-Vesely importance of all components at time/s x.

        Briefly, the Fussel-Vesely importance measure for node i =
        (sum of probabilities of cut-sets including node i occuring/failing) /
        (the probability of the system failing).

        Typically this measure is implemented using cut-sets as mentioned
        above, although the measure can be implemented using path-sets. Both
        are implemented here.

        fv_type dictates the method:
            "c" - cut-set
            "p" - path-set

        Parameters
        ----------
        x : ArrayLike
            Time/s as a number or iterable
        fv_type : str, optional
            Dictates the method of calculation, 'c' = cut-set and
            'p' = path-set, by default "c"

        Returns
        -------
        dict[Any, np.ndarray]
            Dictionary with node names as keys and fussel-vessely importances
            as values

        Raises
        ------
        ValueError
            TODO
        NotImplementedError
            TODO
        """
        # Get node-sets based on what method was requested
        if fv_type == "c":
            node_sets = self.get_min_cut_sets()
        elif fv_type == "p":
            node_sets = {
                frozenset(path_set)
                for path_set in self.get_min_path_sets(
                    include_in_out_nodes=False
                )
            }
        else:
            raise ValueError(
                f"fv_type must be either 'c' (cut-set) or 'p' (path-set), \
                fv_type={fv_type} was given."
            )

        # Ensure time is a numpy array
        x = np.atleast_1d(x)

        # Get system unreliability, this will be the denominator for all node
        # importance calcs
        system_unreliability = self.ff(x)

        # The return dict
        node_importance: dict[Any, np.ndarray] = {}

        # Cache the component reliabilities for efficiency
        rel_dict = {}
        for component in self.reliability.keys():
            # TODO: make log
            # Calculating reliability in the log-domain though so the
            # components' reliability can be added avoid possible underflow
            rel_dict[component] = self.reliability[component].ff(x)

        # For each node,
        for node in self.nodes.keys():
            # Sum up the probabilities of the node_sets containing the node
            # from failing
            node_fv_numerator = 0
            for node_set in node_sets:
                if node not in node_set:
                    continue
                node_set_fail_prob = 1
                # Take only the independent components in that node-set, i.e.
                # don't multiply the same component twice in a node-set
                components_in_node_set = {
                    self.nodes[fail_node] for fail_node in node_set
                }
                for component in components_in_node_set:
                    node_set_fail_prob *= rel_dict[component]
                node_fv_numerator += node_set_fail_prob

            node_importance[node] = node_fv_numerator / system_unreliability

        return node_importance

    def get_component_names(self) -> list[Hashable]:
        """Simply returns the list component names of the RBD."""
        return list(self.reliability.keys())<|MERGE_RESOLUTION|>--- conflicted
+++ resolved
@@ -1,12 +1,7 @@
 from collections import defaultdict
 from copy import copy
-<<<<<<< HEAD
-from itertools import combinations
+from itertools import combinations, product
 from typing import Any, Callable, Collection, Hashable, Iterable, Iterator
-=======
-from itertools import combinations, product
-from typing import Any, Collection, Hashable, Iterable, Iterator
->>>>>>> a19efccf
 from warnings import warn
 
 import networkx as nx
@@ -18,15 +13,10 @@
 from repyability.rbd.rbd_graph import RBDGraph
 
 from .helper_classes import PerfectReliability, PerfectUnreliability
-<<<<<<< HEAD
-from .min_cut_sets import min_cut_sets
 from .rbd_args_check import (
     check_rbd_node_args_complete,
     check_sf_node_component_args_consistency,
 )
-=======
-from .rbd_args_check import check_rbd_node_args_complete
->>>>>>> a19efccf
 
 
 class RBD:
